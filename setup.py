--- conflicted
+++ resolved
@@ -5,11 +5,7 @@
 
 setuptools.setup(
     name="env_canada",
-<<<<<<< HEAD
-    version="0.2.6",
-=======
-    version="0.2.5.1",
->>>>>>> 0d5b737d
+    version="0.2.7",
     author="Michael Davie",
     author_email="michael.davie@gmail.com",
     description="A package to access meteorological data from Environment Canada",
